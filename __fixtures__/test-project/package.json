{
  "private": true,
  "workspaces": {
    "packages": [
      "api",
      "web",
      "packages/*"
    ]
  },
  "devDependencies": {
<<<<<<< HEAD
    "@redwoodjs/core": "1.5.1"
=======
    "@redwoodjs/core": "1.5.2",
    "autoprefixer": "^10.4.4",
    "postcss": "^8.4.12",
    "postcss-loader": "^6.2.1",
    "tailwindcss": "^3.0.23"
>>>>>>> f3bc6551
  },
  "eslintConfig": {
    "extends": "@redwoodjs/eslint-config",
    "root": true
  },
  "engines": {
    "node": ">=14.19 <=16.x",
    "yarn": ">=1.15"
  },
  "prisma": {
    "seed": "yarn rw exec seed"
  },
  "packageManager": "yarn@3.2.1",
  "scripts": {
    "postinstall": ""
  }
}<|MERGE_RESOLUTION|>--- conflicted
+++ resolved
@@ -8,15 +8,7 @@
     ]
   },
   "devDependencies": {
-<<<<<<< HEAD
-    "@redwoodjs/core": "1.5.1"
-=======
-    "@redwoodjs/core": "1.5.2",
-    "autoprefixer": "^10.4.4",
-    "postcss": "^8.4.12",
-    "postcss-loader": "^6.2.1",
-    "tailwindcss": "^3.0.23"
->>>>>>> f3bc6551
+    "@redwoodjs/core": "1.5.2"
   },
   "eslintConfig": {
     "extends": "@redwoodjs/eslint-config",
