{
  "name": "@redwoodjs/testing",
  "version": "7.0.0",
  "description": "Tools, wrappers and configuration for testing a Redwood project.",
  "repository": {
    "type": "git",
    "url": "https://github.com/redwoodjs/redwood.git",
    "directory": "packages/testing"
  },
  "license": "MIT",
  "main": "dist/index.js",
  "types": "dist/index.d.ts",
  "files": [
    "config",
    "web",
    "api",
    "cache",
    "dist"
  ],
  "scripts": {
    "build": "yarn build:js && yarn build:types",
    "build:js": "babel src -d dist --extensions \".js,.jsx,.ts,.tsx\"",
    "build:pack": "yarn pack -o redwoodjs-testing.tgz",
    "build:types": "tsc --build --verbose",
    "build:watch": "nodemon --watch src --ext 'js,jsx,ts,tsx' --ignore dist --exec 'yarn build'",
    "prepublishOnly": "NODE_ENV=production yarn build",
    "test": "jest src",
    "test:watch": "yarn test --watch"
  },
  "dependencies": {
    "@babel/runtime-corejs3": "7.23.9",
<<<<<<< HEAD
    "@redwoodjs/auth": "6.0.7",
    "@redwoodjs/babel-config": "6.0.7",
    "@redwoodjs/context": "6.0.7",
    "@redwoodjs/graphql-server": "6.0.7",
    "@redwoodjs/project-config": "6.0.7",
    "@redwoodjs/router": "6.0.7",
    "@redwoodjs/web": "6.0.7",
=======
    "@redwoodjs/auth": "7.0.0",
    "@redwoodjs/babel-config": "7.0.0",
    "@redwoodjs/context": "7.0.0",
    "@redwoodjs/graphql-server": "7.0.0",
    "@redwoodjs/project-config": "7.0.0",
    "@redwoodjs/router": "7.0.0",
    "@redwoodjs/web": "7.0.0",
>>>>>>> 49965f4d
    "@testing-library/jest-dom": "6.3.0",
    "@testing-library/react": "14.1.2",
    "@testing-library/user-event": "14.5.2",
    "@types/aws-lambda": "8.10.126",
    "@types/babel-core": "6.25.10",
    "@types/jest": "29.5.8",
    "@types/node": "20.11.10",
    "@types/webpack": "5.28.5",
    "@types/webpack-env": "1.18.4",
    "babel-jest": "^29.7.0",
    "core-js": "3.35.1",
    "fast-glob": "3.3.2",
    "jest": "29.7.0",
    "jest-environment-jsdom": "29.7.0",
    "jest-watch-typeahead": "2.2.2",
    "msw": "1.3.2",
    "ts-toolbelt": "9.6.0",
    "whatwg-fetch": "3.6.19"
  },
  "devDependencies": {
    "@babel/cli": "7.23.9",
    "@babel/core": "^7.22.20",
    "typescript": "5.3.3"
  },
  "gitHead": "3905ed045508b861b495f8d5630d76c7a157d8f1"
}<|MERGE_RESOLUTION|>--- conflicted
+++ resolved
@@ -29,15 +29,6 @@
   },
   "dependencies": {
     "@babel/runtime-corejs3": "7.23.9",
-<<<<<<< HEAD
-    "@redwoodjs/auth": "6.0.7",
-    "@redwoodjs/babel-config": "6.0.7",
-    "@redwoodjs/context": "6.0.7",
-    "@redwoodjs/graphql-server": "6.0.7",
-    "@redwoodjs/project-config": "6.0.7",
-    "@redwoodjs/router": "6.0.7",
-    "@redwoodjs/web": "6.0.7",
-=======
     "@redwoodjs/auth": "7.0.0",
     "@redwoodjs/babel-config": "7.0.0",
     "@redwoodjs/context": "7.0.0",
@@ -45,7 +36,6 @@
     "@redwoodjs/project-config": "7.0.0",
     "@redwoodjs/router": "7.0.0",
     "@redwoodjs/web": "7.0.0",
->>>>>>> 49965f4d
     "@testing-library/jest-dom": "6.3.0",
     "@testing-library/react": "14.1.2",
     "@testing-library/user-event": "14.5.2",
