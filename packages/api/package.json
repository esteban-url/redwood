{
  "name": "@redwoodjs/api",
<<<<<<< HEAD
  "version": "2.1.1",
=======
  "version": "2.2.0",
>>>>>>> 40010637
  "repository": {
    "type": "git",
    "url": "https://github.com/redwoodjs/redwood.git",
    "directory": "packages/api"
  },
  "license": "MIT",
  "main": "./dist/index.js",
  "types": "./dist/index.d.ts",
  "bin": {
    "redwood": "./dist/bins/redwood.js",
    "rw": "./dist/bins/redwood.js",
    "rwfw": "./dist/bins/rwfw.js",
    "tsc": "./dist/bins/tsc.js"
  },
  "files": [
    "dist",
    "logger",
    "webhooks"
  ],
  "scripts": {
    "build": "yarn build:js && yarn build:types",
    "build:js": "babel src -d dist --extensions \".js,.ts,.tsx\"",
    "build:types": "tsc --build --verbose",
    "build:watch": "nodemon --watch src --ext \"js,ts,tsx\" --ignore dist --exec \"yarn build\"",
    "prepublishOnly": "NODE_ENV=production yarn build",
    "test": "jest src",
    "test:watch": "yarn test --watch"
  },
  "dependencies": {
    "@babel/runtime-corejs3": "7.16.7",
    "@prisma/client": "3.15.2",
<<<<<<< HEAD
    "base64url": "3.0.1",
    "core-js": "3.24.0",
=======
    "core-js": "3.23.5",
>>>>>>> 40010637
    "cross-undici-fetch": "0.4.14",
    "crypto-js": "4.1.1",
    "humanize-string": "2.1.0",
    "jsonwebtoken": "8.5.1",
    "jwks-rsa": "2.0.5",
    "md5": "2.3.0",
    "pascalcase": "1.0.0",
    "pino": "7.11.0",
    "title-case": "3.0.3",
    "uuid": "8.3.2"
  },
  "devDependencies": {
    "@babel/cli": "7.16.7",
    "@babel/core": "7.16.7",
<<<<<<< HEAD
    "@clerk/clerk-sdk-node": "3.9.0",
    "@redwoodjs/auth": "2.1.1",
    "@simplewebauthn/server": "5.3.0",
=======
    "@clerk/clerk-sdk-node": "3.8.6",
    "@redwoodjs/auth": "2.2.0",
>>>>>>> 40010637
    "@types/aws-lambda": "8.10.101",
    "@types/crypto-js": "4.1.1",
    "@types/jsonwebtoken": "8.5.8",
    "@types/md5": "2.3.2",
    "@types/pascalcase": "1.0.1",
    "@types/split2": "3.2.1",
    "@types/uuid": "8.3.4",
    "aws-lambda": "1.0.7",
    "jest": "27.5.1",
    "split2": "4.1.0",
    "typescript": "4.7.4"
  },
  "peerDependencies": {
    "@clerk/clerk-sdk-node": "3.9.0",
    "@magic-sdk/admin": "1.4.1",
    "@okta/jwt-verifier": "2.6.0",
    "firebase-admin": "10.3.0"
  },
  "peerDependenciesMeta": {
    "@clerk/clerk-sdk-node": {
      "optional": true
    },
    "@magic-sdk/admin": {
      "optional": true
    },
    "@okta/jwt-verifier": {
      "optional": true
    },
    "firebase-admin": {
      "optional": true
    }
  },
  "gitHead": "3905ed045508b861b495f8d5630d76c7a157d8f1"
}<|MERGE_RESOLUTION|>--- conflicted
+++ resolved
@@ -1,10 +1,6 @@
 {
   "name": "@redwoodjs/api",
-<<<<<<< HEAD
-  "version": "2.1.1",
-=======
   "version": "2.2.0",
->>>>>>> 40010637
   "repository": {
     "type": "git",
     "url": "https://github.com/redwoodjs/redwood.git",
@@ -36,12 +32,8 @@
   "dependencies": {
     "@babel/runtime-corejs3": "7.16.7",
     "@prisma/client": "3.15.2",
-<<<<<<< HEAD
     "base64url": "3.0.1",
     "core-js": "3.24.0",
-=======
-    "core-js": "3.23.5",
->>>>>>> 40010637
     "cross-undici-fetch": "0.4.14",
     "crypto-js": "4.1.1",
     "humanize-string": "2.1.0",
@@ -56,14 +48,9 @@
   "devDependencies": {
     "@babel/cli": "7.16.7",
     "@babel/core": "7.16.7",
-<<<<<<< HEAD
     "@clerk/clerk-sdk-node": "3.9.0",
-    "@redwoodjs/auth": "2.1.1",
+    "@redwoodjs/auth": "2.2.0",
     "@simplewebauthn/server": "5.3.0",
-=======
-    "@clerk/clerk-sdk-node": "3.8.6",
-    "@redwoodjs/auth": "2.2.0",
->>>>>>> 40010637
     "@types/aws-lambda": "8.10.101",
     "@types/crypto-js": "4.1.1",
     "@types/jsonwebtoken": "8.5.8",
