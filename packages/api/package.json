--- conflicted
+++ resolved
@@ -37,14 +37,10 @@
     ]
   },
   "scripts": {
-<<<<<<< HEAD
-    "build": "yarn del-cli importAll.macro.js && yarn cross-env NODE_ENV=production babel src -d dist --delete-dir-on-start --extensions \".js,.ts\" --source-maps inline",
-=======
     "build": "yarn build:js && yarn build:types && yarn move-cli dist/importAll.macro.js ./importAll.macro.js",
     "build:js": "yarn del-cli importAll.macro.js && yarn cross-env NODE_ENV=production babel src -d dist --delete-dir-on-start --extensions \".js,.ts\" --source-maps inline",
     "build:types": "tsc --declaration --emitDeclarationOnly",
     "prepublishOnly": "yarn build",
->>>>>>> 5b245537
     "build:watch": "nodemon --watch src -e ts,js --ignore dist --exec 'yarn build'",
     "test": "yarn jest",
     "test:watch": "yarn test --watch"
