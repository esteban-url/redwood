{
  "name": "@redwoodjs/graphql-server",
  "version": "7.0.0",
  "repository": {
    "type": "git",
    "url": "https://github.com/redwoodjs/redwood.git",
    "directory": "packages/graphql-server"
  },
  "license": "MIT",
  "main": "./dist/index.js",
  "types": "./dist/index.d.ts",
  "files": [
    "dist"
  ],
  "scripts": {
    "build": "yarn build:js && yarn build:types",
    "build:js": "babel src -d dist --extensions \".js,.jsx,.ts,.tsx\"",
    "build:pack": "yarn pack -o redwoodjs-graphql-server.tgz",
    "build:types": "tsc --build --verbose",
    "build:watch": "nodemon --watch src --ext \"js,jsx,ts,tsx\" --ignore dist --exec \"yarn build\"",
    "prepublishOnly": "NODE_ENV=production yarn build",
    "test": "jest src",
    "test:watch": "yarn test --watch"
  },
  "dependencies": {
    "@babel/runtime-corejs3": "7.23.9",
    "@envelop/core": "5.0.0",
    "@envelop/depth-limit": "4.0.0",
    "@envelop/disable-introspection": "6.0.0",
    "@envelop/filter-operation-type": "6.0.0",
    "@envelop/on-resolve": "4.1.0",
    "@escape.tech/graphql-armor": "2.3.1",
    "@graphql-tools/merge": "9.0.1",
    "@graphql-tools/schema": "10.0.2",
    "@graphql-tools/utils": "10.0.11",
    "@graphql-yoga/plugin-persisted-operations": "3.1.1",
    "@opentelemetry/api": "1.7.0",
<<<<<<< HEAD
    "@redwoodjs/api": "6.0.7",
    "@redwoodjs/context": "6.0.7",
=======
    "@redwoodjs/api": "7.0.0",
    "@redwoodjs/context": "7.0.0",
>>>>>>> 49965f4d
    "core-js": "3.35.1",
    "graphql": "16.8.1",
    "graphql-scalars": "1.22.4",
    "graphql-tag": "2.12.6",
    "graphql-yoga": "5.1.1",
    "lodash": "4.17.21",
    "uuid": "9.0.1"
  },
  "devDependencies": {
    "@babel/cli": "7.23.9",
    "@babel/core": "^7.22.20",
    "@envelop/testing": "7.0.0",
    "@envelop/types": "5.0.0",
<<<<<<< HEAD
    "@redwoodjs/project-config": "6.0.7",
    "@redwoodjs/realtime": "6.0.7",
=======
    "@redwoodjs/project-config": "7.0.0",
    "@redwoodjs/realtime": "7.0.0",
>>>>>>> 49965f4d
    "@types/jsonwebtoken": "9.0.5",
    "@types/lodash": "4.14.201",
    "@types/uuid": "9.0.7",
    "@whatwg-node/fetch": "0.9.16",
    "aws-lambda": "1.0.7",
    "jest": "29.7.0",
    "jsonwebtoken": "9.0.2",
    "typescript": "5.3.3"
  },
  "gitHead": "3905ed045508b861b495f8d5630d76c7a157d8f1"
}<|MERGE_RESOLUTION|>--- conflicted
+++ resolved
@@ -35,13 +35,8 @@
     "@graphql-tools/utils": "10.0.11",
     "@graphql-yoga/plugin-persisted-operations": "3.1.1",
     "@opentelemetry/api": "1.7.0",
-<<<<<<< HEAD
-    "@redwoodjs/api": "6.0.7",
-    "@redwoodjs/context": "6.0.7",
-=======
     "@redwoodjs/api": "7.0.0",
     "@redwoodjs/context": "7.0.0",
->>>>>>> 49965f4d
     "core-js": "3.35.1",
     "graphql": "16.8.1",
     "graphql-scalars": "1.22.4",
@@ -55,13 +50,8 @@
     "@babel/core": "^7.22.20",
     "@envelop/testing": "7.0.0",
     "@envelop/types": "5.0.0",
-<<<<<<< HEAD
-    "@redwoodjs/project-config": "6.0.7",
-    "@redwoodjs/realtime": "6.0.7",
-=======
     "@redwoodjs/project-config": "7.0.0",
     "@redwoodjs/realtime": "7.0.0",
->>>>>>> 49965f4d
     "@types/jsonwebtoken": "9.0.5",
     "@types/lodash": "4.14.201",
     "@types/uuid": "9.0.7",
