{
  "name": "@redwoodjs/graphql-server",
  "version": "0.39.4",
  "files": [
    "dist"
  ],
  "main": "./dist/index.js",
  "types": "./dist/index.d.ts",
  "license": "MIT",
  "dependencies": {
    "@envelop/core": "1.6.2",
    "@envelop/depth-limit": "1.2.1",
    "@envelop/disable-introspection": "1.2.1",
    "@envelop/filter-operation-type": "1.2.1",
    "@envelop/parser-cache": "2.2.1",
    "@envelop/validation-cache": "2.2.1",
    "@graphql-tools/merge": "8.2.1",
    "@graphql-tools/schema": "8.3.1",
    "@graphql-tools/utils": "8.5.3",
<<<<<<< HEAD
    "@prisma/client": "3.6.0",
    "@redwoodjs/api": "0.39.3",
=======
    "@prisma/client": "3.5.0",
    "@redwoodjs/api": "0.39.4",
>>>>>>> 0ad9f862
    "core-js": "3.19.1",
    "graphql": "16.1.0",
    "graphql-helix": "1.10.3",
    "graphql-playground-html": "1.6.30",
    "graphql-scalars": "1.14.1",
    "graphql-tag": "2.12.6",
    "lodash.merge": "4.6.2",
    "lodash.omitby": "4.6.0",
    "node-fetch": "2.6.6",
    "uuid": "8.3.2"
  },
  "repository": {
    "type": "git",
    "url": "https://github.com/redwoodjs/redwood.git",
    "directory": "packages/graphql-server"
  },
  "devDependencies": {
    "@babel/cli": "7.16.0",
    "@envelop/testing": "2.1.1",
    "@envelop/types": "1.5.1",
    "@redwoodjs/auth": "0.39.4",
    "@types/lodash.merge": "4.6.6",
    "@types/lodash.omitby": "4.6.6",
    "@types/uuid": "8.3.3",
    "aws-lambda": "1.0.7",
    "jest": "27.3.1",
    "typescript": "4.5.2"
  },
  "scripts": {
    "build": "yarn build:js && yarn build:types",
    "prepublishOnly": "NODE_ENV=production yarn build",
    "build:js": "babel src -d dist --extensions \".js,.ts,.tsx\"",
    "build:types": "tsc --build --verbose",
    "build:watch": "nodemon --watch src --ext \"js,ts,tsx\" --ignore dist --exec \"yarn build\"",
    "test": "jest src",
    "test:watch": "yarn test --watch"
  },
  "gitHead": "8be6a35c2dfd5aaeb12d55be4f0c77eefceb7762"
}<|MERGE_RESOLUTION|>--- conflicted
+++ resolved
@@ -17,13 +17,8 @@
     "@graphql-tools/merge": "8.2.1",
     "@graphql-tools/schema": "8.3.1",
     "@graphql-tools/utils": "8.5.3",
-<<<<<<< HEAD
-    "@prisma/client": "3.6.0",
-    "@redwoodjs/api": "0.39.3",
-=======
     "@prisma/client": "3.5.0",
     "@redwoodjs/api": "0.39.4",
->>>>>>> 0ad9f862
     "core-js": "3.19.1",
     "graphql": "16.1.0",
     "graphql-helix": "1.10.3",
