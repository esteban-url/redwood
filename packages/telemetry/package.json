{
  "name": "@redwoodjs/telemetry",
  "version": "6.0.6",
  "repository": {
    "type": "git",
    "url": "https://github.com/redwoodjs/redwood.git",
    "directory": "packages/telemetry"
  },
  "license": "MIT",
  "main": "./dist/index.js",
  "types": "./dist/index.d.ts",
  "files": [
    "dist"
  ],
  "scripts": {
    "build": "yarn build:js",
    "build:js": "babel src -d dist --extensions \".js,.jsx,.ts,.tsx\"",
    "build:watch": "nodemon --watch src --ext \"js,jsx,ts,tsx\" --ignore dist --exec \"yarn build\"",
    "prepublishOnly": "NODE_ENV=production yarn build",
    "test": "jest src",
    "test:watch": "yarn test --watch"
  },
  "jest": {
    "testPathIgnorePatterns": [
      "/dist/"
    ]
  },
  "dependencies": {
    "@babel/runtime-corejs3": "7.22.6",
<<<<<<< HEAD
    "@redwoodjs/project-config": "6.0.5",
    "@redwoodjs/structure": "6.0.5",
    "@whatwg-node/fetch": "0.9.9",
=======
    "@redwoodjs/project-config": "6.0.6",
    "@redwoodjs/structure": "6.0.6",
    "@whatwg-node/fetch": "0.9.7",
>>>>>>> 53a0987d
    "ci-info": "3.8.0",
    "core-js": "3.31.1",
    "envinfo": "7.9.0",
    "systeminformation": "5.18.5",
    "uuid": "9.0.0",
    "yargs": "17.7.2"
  },
  "devDependencies": {
    "@babel/cli": "7.22.9",
    "@babel/core": "7.22.9",
    "@types/envinfo": "7.8.1",
    "@types/uuid": "9.0.2",
    "@types/yargs": "17.0.24",
    "jest": "29.6.1"
  },
  "gitHead": "3905ed045508b861b495f8d5630d76c7a157d8f1"
}<|MERGE_RESOLUTION|>--- conflicted
+++ resolved
@@ -27,15 +27,9 @@
   },
   "dependencies": {
     "@babel/runtime-corejs3": "7.22.6",
-<<<<<<< HEAD
-    "@redwoodjs/project-config": "6.0.5",
-    "@redwoodjs/structure": "6.0.5",
-    "@whatwg-node/fetch": "0.9.9",
-=======
     "@redwoodjs/project-config": "6.0.6",
     "@redwoodjs/structure": "6.0.6",
-    "@whatwg-node/fetch": "0.9.7",
->>>>>>> 53a0987d
+    "@whatwg-node/fetch": "0.9.9",
     "ci-info": "3.8.0",
     "core-js": "3.31.1",
     "envinfo": "7.9.0",
