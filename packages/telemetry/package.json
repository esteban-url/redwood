--- conflicted
+++ resolved
@@ -23,15 +23,9 @@
   },
   "dependencies": {
     "@babel/runtime-corejs3": "7.23.9",
-<<<<<<< HEAD
-    "@redwoodjs/project-config": "6.0.7",
-    "@redwoodjs/structure": "6.0.7",
-    "@whatwg-node/fetch": "0.9.16",
-=======
     "@redwoodjs/project-config": "7.0.0",
     "@redwoodjs/structure": "7.0.0",
-    "@whatwg-node/fetch": "0.9.14",
->>>>>>> 49965f4d
+    "@whatwg-node/fetch": "0.9.16",
     "ci-info": "4.0.0",
     "core-js": "3.35.1",
     "envinfo": "7.11.0",
