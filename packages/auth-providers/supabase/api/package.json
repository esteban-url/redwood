{
  "name": "@redwoodjs/auth-supabase-api",
  "version": "4.0.0",
  "repository": {
    "type": "git",
    "url": "https://github.com/redwoodjs/redwood.git",
    "directory": "packages/auth-providers/supabase/api"
  },
  "license": "MIT",
  "main": "./dist/index.js",
  "types": "./dist/index.d.ts",
  "files": [
    "dist"
  ],
  "scripts": {
    "build": "yarn build:js && yarn build:types",
    "build:js": "babel src -d dist --extensions \".js,.ts,.tsx\" --copy-files --no-copy-ignored",
    "build:types": "tsc --build --verbose",
    "build:watch": "nodemon --watch src --ext \"js,ts,tsx,template\" --ignore dist --exec \"yarn build\"",
    "prepublishOnly": "NODE_ENV=production yarn build",
    "test": "jest src",
    "test:watch": "yarn test --watch"
  },
  "dependencies": {
    "@babel/runtime-corejs3": "7.20.13",
    "core-js": "3.27.2",
    "jsonwebtoken": "9.0.0"
  },
  "devDependencies": {
    "@babel/cli": "7.20.7",
    "@babel/core": "7.20.12",
<<<<<<< HEAD
    "@redwoodjs/api": "3.2.0",
=======
    "@redwoodjs/api": "4.0.0",
>>>>>>> e519e7e0
    "@types/aws-lambda": "8.10.110",
    "@types/jsonwebtoken": "9.0.1",
    "jest": "29.4.1",
    "typescript": "4.9.4"
  },
  "gitHead": "3905ed045508b861b495f8d5630d76c7a157d8f1"
}<|MERGE_RESOLUTION|>--- conflicted
+++ resolved
@@ -29,11 +29,7 @@
   "devDependencies": {
     "@babel/cli": "7.20.7",
     "@babel/core": "7.20.12",
-<<<<<<< HEAD
-    "@redwoodjs/api": "3.2.0",
-=======
     "@redwoodjs/api": "4.0.0",
->>>>>>> e519e7e0
     "@types/aws-lambda": "8.10.110",
     "@types/jsonwebtoken": "9.0.1",
     "jest": "29.4.1",
