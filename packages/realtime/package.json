--- conflicted
+++ resolved
@@ -38,11 +38,7 @@
     "@envelop/core": "5.0.0",
     "@envelop/testing": "7.0.0",
     "@envelop/types": "5.0.0",
-<<<<<<< HEAD
-    "@redwoodjs/framework-tools": "6.0.7",
-=======
     "@redwoodjs/framework-tools": "7.0.0",
->>>>>>> 49965f4d
     "jest": "29.7.0",
     "nodemon": "3.0.2",
     "tsx": "4.6.2",
