{
  "name": "@redwoodjs/eslint-config",
<<<<<<< HEAD
  "version": "1.0.0-rc.4",
  "main": "index.js",
  "license": "MIT",
  "dependencies": {
    "@babel/core": "7.16.0",
    "@babel/eslint-parser": "7.16.3",
    "@babel/eslint-plugin": "7.14.5",
    "@redwoodjs/internal": "1.0.0-rc.4",
    "@typescript-eslint/eslint-plugin": "5.4.0",
    "@typescript-eslint/parser": "5.4.0",
    "eslint": "8.2.0",
    "eslint-config-prettier": "8.3.0",
    "eslint-import-resolver-babel-module": "5.3.1",
    "eslint-plugin-babel": "5.3.1",
    "eslint-plugin-import": "2.25.3",
    "eslint-plugin-jest-dom": "3.9.2",
    "eslint-plugin-jsx-a11y": "6.5.1",
    "eslint-plugin-prettier": "4.0.0",
    "eslint-plugin-react": "7.27.1",
    "eslint-plugin-react-hooks": "4.3.0",
    "prettier": "2.4.1"
  },
=======
  "version": "0.48.0",
>>>>>>> aeb7b538
  "repository": {
    "type": "git",
    "url": "https://github.com/redwoodjs/redwood.git",
    "directory": "packages/eslint-config"
  },
  "license": "MIT",
  "main": "index.js",
  "scripts": {
    "build": "echo 'Nothing to build..'"
  },
  "dependencies": {
    "@babel/core": "7.16.7",
    "@babel/eslint-parser": "7.16.5",
    "@babel/eslint-plugin": "7.16.5",
    "@redwoodjs/internal": "0.48.0",
    "@typescript-eslint/eslint-plugin": "5.13.0",
    "@typescript-eslint/parser": "5.13.0",
    "eslint": "8.10.0",
    "eslint-config-prettier": "8.5.0",
    "eslint-import-resolver-babel-module": "5.3.1",
    "eslint-plugin-babel": "5.3.1",
    "eslint-plugin-import": "2.25.4",
    "eslint-plugin-jest-dom": "4.0.1",
    "eslint-plugin-jsx-a11y": "6.5.1",
    "eslint-plugin-prettier": "4.0.0",
    "eslint-plugin-react": "7.29.3",
    "eslint-plugin-react-hooks": "4.3.0",
    "prettier": "2.5.1"
  },
  "devDependencies": {
    "@babel/cli": "7.16.7",
    "jest": "27.5.1",
    "typescript": "4.6.2"
  },
  "gitHead": "3905ed045508b861b495f8d5630d76c7a157d8f1"
}<|MERGE_RESOLUTION|>--- conflicted
+++ resolved
@@ -1,31 +1,6 @@
 {
   "name": "@redwoodjs/eslint-config",
-<<<<<<< HEAD
-  "version": "1.0.0-rc.4",
-  "main": "index.js",
-  "license": "MIT",
-  "dependencies": {
-    "@babel/core": "7.16.0",
-    "@babel/eslint-parser": "7.16.3",
-    "@babel/eslint-plugin": "7.14.5",
-    "@redwoodjs/internal": "1.0.0-rc.4",
-    "@typescript-eslint/eslint-plugin": "5.4.0",
-    "@typescript-eslint/parser": "5.4.0",
-    "eslint": "8.2.0",
-    "eslint-config-prettier": "8.3.0",
-    "eslint-import-resolver-babel-module": "5.3.1",
-    "eslint-plugin-babel": "5.3.1",
-    "eslint-plugin-import": "2.25.3",
-    "eslint-plugin-jest-dom": "3.9.2",
-    "eslint-plugin-jsx-a11y": "6.5.1",
-    "eslint-plugin-prettier": "4.0.0",
-    "eslint-plugin-react": "7.27.1",
-    "eslint-plugin-react-hooks": "4.3.0",
-    "prettier": "2.4.1"
-  },
-=======
   "version": "0.48.0",
->>>>>>> aeb7b538
   "repository": {
     "type": "git",
     "url": "https://github.com/redwoodjs/redwood.git",
