--- conflicted
+++ resolved
@@ -15,17 +15,10 @@
     "@babel/core": "7.16.7",
     "@babel/eslint-parser": "7.16.5",
     "@babel/eslint-plugin": "7.16.5",
-<<<<<<< HEAD
-    "@redwoodjs/internal": "0.47.0",
+    "@redwoodjs/internal": "0.47.1",
     "@typescript-eslint/eslint-plugin": "5.13.0",
     "@typescript-eslint/parser": "5.13.0",
     "eslint": "8.10.0",
-=======
-    "@redwoodjs/internal": "0.47.1",
-    "@typescript-eslint/eslint-plugin": "5.12.1",
-    "@typescript-eslint/parser": "5.12.1",
-    "eslint": "8.9.0",
->>>>>>> 3e353676
     "eslint-config-prettier": "8.4.0",
     "eslint-import-resolver-babel-module": "5.3.1",
     "eslint-plugin-babel": "5.3.1",
