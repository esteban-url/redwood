--- conflicted
+++ resolved
@@ -1,10 +1,6 @@
 {
   "name": "@redwoodjs/cli",
-<<<<<<< HEAD
-  "version": "3.1.2",
-=======
   "version": "3.2.0",
->>>>>>> 5c1e18d1
   "description": "The Redwood Command Line",
   "repository": {
     "type": "git",
@@ -34,19 +30,11 @@
   "dependencies": {
     "@babel/runtime-corejs3": "7.19.4",
     "@prisma/internals": "4.3.1",
-<<<<<<< HEAD
-    "@redwoodjs/api-server": "3.1.2",
-    "@redwoodjs/internal": "3.1.2",
-    "@redwoodjs/prerender": "3.1.2",
-    "@redwoodjs/structure": "3.1.2",
-    "@redwoodjs/telemetry": "3.1.2",
-=======
     "@redwoodjs/api-server": "3.2.0",
     "@redwoodjs/internal": "3.2.0",
     "@redwoodjs/prerender": "3.2.0",
     "@redwoodjs/structure": "3.2.0",
     "@redwoodjs/telemetry": "3.2.0",
->>>>>>> 5c1e18d1
     "boxen": "5.1.2",
     "camelcase": "6.3.0",
     "chalk": "4.1.2",
