{
  "name": "@redwoodjs/eslint-plugin",
  "version": "7.0.0",
  "repository": {
    "type": "git",
    "url": "https://github.com/redwoodjs/redwood.git",
    "directory": "packages/eslint-plugin"
  },
  "license": "MIT",
  "main": "./dist/index.js",
  "types": "./dist/index.d.ts",
  "files": [
    "dist"
  ],
  "scripts": {
    "build": "tsx ./build.mts && yarn build:types",
    "build:pack": "yarn pack -o redwoodjs-eslint-plugin.tgz",
    "build:types": "tsc --build --verbose",
    "build:watch": "nodemon --watch src --ext \"js,jsx,ts,tsx\" --ignore dist --exec \"yarn build\"",
    "prepublishOnly": "NODE_ENV=production yarn build",
    "test": "glob './src/**/__tests__/*.test.ts' --cmd='tsx --no-warnings --test' && echo",
    "test:watch": "glob './src/**/__tests__/*.test.ts' --cmd='tsx --no-warnings --test --watch'"
  },
  "dependencies": {
    "@typescript-eslint/utils": "5.62.0",
    "eslint": "8.55.0"
  },
  "devDependencies": {
<<<<<<< HEAD
    "@redwoodjs/framework-tools": "6.0.7",
=======
    "@redwoodjs/framework-tools": "7.0.0",
>>>>>>> 49965f4d
    "@types/eslint": "8",
    "@types/estree": "1.0.5",
    "@typescript-eslint/parser": "5.62.0",
    "glob": "10.3.10",
    "tsx": "4.6.2",
    "typescript": "5.3.3"
  },
  "gitHead": "3905ed045508b861b495f8d5630d76c7a157d8f1"
}<|MERGE_RESOLUTION|>--- conflicted
+++ resolved
@@ -26,11 +26,7 @@
     "eslint": "8.55.0"
   },
   "devDependencies": {
-<<<<<<< HEAD
-    "@redwoodjs/framework-tools": "6.0.7",
-=======
     "@redwoodjs/framework-tools": "7.0.0",
->>>>>>> 49965f4d
     "@types/eslint": "8",
     "@types/estree": "1.0.5",
     "@typescript-eslint/parser": "5.62.0",
