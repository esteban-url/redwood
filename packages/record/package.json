--- conflicted
+++ resolved
@@ -25,11 +25,7 @@
   "dependencies": {
     "@babel/runtime-corejs3": "7.23.9",
     "@prisma/client": "5.9.1",
-<<<<<<< HEAD
-    "@redwoodjs/project-config": "6.0.7",
-=======
     "@redwoodjs/project-config": "7.0.0",
->>>>>>> 49965f4d
     "core-js": "3.35.1"
   },
   "devDependencies": {
