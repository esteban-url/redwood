--- conflicted
+++ resolved
@@ -24,21 +24,12 @@
     "test:watch": "yarn test --watch"
   },
   "dependencies": {
-<<<<<<< HEAD
     "@babel/runtime-corejs3": "7.18.9",
-    "@redwoodjs/auth": "2.2.2",
-    "@redwoodjs/internal": "2.2.2",
-    "@redwoodjs/router": "2.2.2",
-    "@redwoodjs/structure": "2.2.2",
-    "@redwoodjs/web": "2.2.2",
-=======
-    "@babel/runtime-corejs3": "7.16.7",
     "@redwoodjs/auth": "2.2.3",
     "@redwoodjs/internal": "2.2.3",
     "@redwoodjs/router": "2.2.3",
     "@redwoodjs/structure": "2.2.3",
     "@redwoodjs/web": "2.2.3",
->>>>>>> f4ca692f
     "babel-plugin-ignore-html-and-css-imports": "0.1.0",
     "cheerio": "1.0.0-rc.12",
     "core-js": "3.25.0",
