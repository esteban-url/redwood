{
  "name": "create-redwood-app",
  "version": "7.0.0",
  "repository": {
    "type": "git",
    "url": "https://github.com/redwoodjs/redwood.git",
    "directory": "packages/create-redwood-app"
  },
  "license": "MIT",
  "type": "module",
  "bin": "./dist/create-redwood-app.js",
  "files": [
    "dist",
    "templates"
  ],
  "scripts": {
    "build": "tsx ./scripts/build.ts",
    "build:pack": "node ./scripts/buildPack.js",
    "build:watch": "nodemon --watch src --ignore dist,template --exec \"yarn build\"",
    "prepublishOnly": "NODE_ENV=production yarn build",
    "set-up-test-project": "node ./scripts/setUpTestProject.js",
    "test": "vitest run templates",
    "test:e2e": "vitest --pool=forks run e2e",
    "ts-to-js": "yarn node ./scripts/tsToJS.js"
  },
  "devDependencies": {
    "@babel/core": "^7.22.20",
    "@babel/plugin-transform-typescript": "^7.22.15",
    "@opentelemetry/api": "1.7.0",
    "@opentelemetry/exporter-trace-otlp-http": "0.45.1",
    "@opentelemetry/resources": "1.18.1",
    "@opentelemetry/sdk-trace-node": "1.18.1",
    "@opentelemetry/semantic-conventions": "1.18.1",
<<<<<<< HEAD
    "@redwoodjs/framework-tools": "6.0.7",
    "@redwoodjs/tui": "6.0.7",
=======
    "@redwoodjs/framework-tools": "7.0.0",
    "@redwoodjs/tui": "7.0.0",
>>>>>>> 49965f4d
    "@types/babel__core": "7.20.4",
    "chalk": "4.1.2",
    "check-node-version": "4.2.1",
    "ci-info": "4.0.0",
    "envinfo": "7.11.0",
    "execa": "5.1.1",
    "fs-extra": "11.2.0",
    "jest": "29.7.0",
    "klaw-sync": "6.0.0",
    "semver": "7.5.4",
    "systeminformation": "5.21.20",
    "terminal-link": "2.1.1",
    "tsx": "4.6.2",
    "untildify": "4.0.0",
    "uuid": "9.0.1",
    "vitest": "1.2.2",
    "yargs": "17.7.2"
  },
  "gitHead": "3905ed045508b861b495f8d5630d76c7a157d8f1"
}<|MERGE_RESOLUTION|>--- conflicted
+++ resolved
@@ -31,13 +31,8 @@
     "@opentelemetry/resources": "1.18.1",
     "@opentelemetry/sdk-trace-node": "1.18.1",
     "@opentelemetry/semantic-conventions": "1.18.1",
-<<<<<<< HEAD
-    "@redwoodjs/framework-tools": "6.0.7",
-    "@redwoodjs/tui": "6.0.7",
-=======
     "@redwoodjs/framework-tools": "7.0.0",
     "@redwoodjs/tui": "7.0.0",
->>>>>>> 49965f4d
     "@types/babel__core": "7.20.4",
     "chalk": "4.1.2",
     "check-node-version": "4.2.1",
