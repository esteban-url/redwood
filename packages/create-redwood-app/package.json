{
  "name": "create-redwood-app",
<<<<<<< HEAD
  "version": "3.1.2",
=======
  "version": "3.2.0",
>>>>>>> 5c1e18d1
  "repository": {
    "type": "git",
    "url": "https://github.com/redwoodjs/redwood.git",
    "directory": "packages/create-redwood-app"
  },
  "license": "MIT",
  "bin": "./dist/create-redwood-app.js",
  "files": [
    "dist",
    "template"
  ],
  "scripts": {
    "build": "yarn build:js",
    "build:js": "babel src -d dist",
    "build:watch": "nodemon --watch src --ignore dist,template --exec \"yarn build\"",
    "prepublishOnly": "NODE_ENV=production yarn build",
    "test": "jest src",
    "test:watch": "yarn test --watch"
  },
  "dependencies": {
    "@babel/core": "7.19.3",
    "@babel/node": "7.19.1",
<<<<<<< HEAD
    "@babel/runtime-corejs3": "7.19.4",
    "@redwoodjs/internal": "3.1.2",
    "@redwoodjs/telemetry": "3.1.2",
=======
    "@babel/runtime-corejs3": "7.19.1",
    "@redwoodjs/internal": "3.2.0",
    "@redwoodjs/telemetry": "3.2.0",
>>>>>>> 5c1e18d1
    "chalk": "4.1.2",
    "check-node-version": "4.2.1",
    "core-js": "3.25.5",
    "execa": "5.1.1",
    "fs-extra": "10.1.0",
    "listr2": "5.0.5",
    "prompts": "2.4.2",
    "yargs": "17.6.0"
  },
  "devDependencies": {
    "@babel/cli": "7.19.3",
    "@types/prompts": "2.4.1",
    "jest": "29.1.2",
    "typescript": "4.7.4"
  },
  "gitHead": "3905ed045508b861b495f8d5630d76c7a157d8f1"
}<|MERGE_RESOLUTION|>--- conflicted
+++ resolved
@@ -1,10 +1,6 @@
 {
   "name": "create-redwood-app",
-<<<<<<< HEAD
-  "version": "3.1.2",
-=======
   "version": "3.2.0",
->>>>>>> 5c1e18d1
   "repository": {
     "type": "git",
     "url": "https://github.com/redwoodjs/redwood.git",
@@ -27,15 +23,9 @@
   "dependencies": {
     "@babel/core": "7.19.3",
     "@babel/node": "7.19.1",
-<<<<<<< HEAD
     "@babel/runtime-corejs3": "7.19.4",
-    "@redwoodjs/internal": "3.1.2",
-    "@redwoodjs/telemetry": "3.1.2",
-=======
-    "@babel/runtime-corejs3": "7.19.1",
     "@redwoodjs/internal": "3.2.0",
     "@redwoodjs/telemetry": "3.2.0",
->>>>>>> 5c1e18d1
     "chalk": "4.1.2",
     "check-node-version": "4.2.1",
     "core-js": "3.25.5",
