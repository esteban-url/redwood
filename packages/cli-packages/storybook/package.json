--- conflicted
+++ resolved
@@ -24,23 +24,13 @@
     ]
   },
   "dependencies": {
-<<<<<<< HEAD
-    "@redwoodjs/cli-helpers": "6.0.2",
-    "@redwoodjs/project-config": "6.0.2",
-    "@redwoodjs/telemetry": "6.0.2",
+    "@redwoodjs/cli-helpers": "6.0.3",
+    "@redwoodjs/project-config": "6.0.3",
+    "@redwoodjs/telemetry": "6.0.3",
     "@storybook/addon-a11y": "7.2.0",
     "@storybook/addon-docs": "7.2.0",
     "@storybook/addon-essentials": "7.2.0",
     "@storybook/react-webpack5": "7.2.0",
-=======
-    "@redwoodjs/cli-helpers": "6.0.3",
-    "@redwoodjs/project-config": "6.0.3",
-    "@redwoodjs/telemetry": "6.0.3",
-    "@storybook/addon-a11y": "7.1.1",
-    "@storybook/addon-docs": "7.1.1",
-    "@storybook/addon-essentials": "7.1.1",
-    "@storybook/react-webpack5": "7.1.1",
->>>>>>> 5c8fb2c0
     "chalk": "4.1.2",
     "execa": "5.1.1",
     "storybook": "7.2.0",
