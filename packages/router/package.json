--- conflicted
+++ resolved
@@ -24,13 +24,8 @@
   "dependencies": {
     "@babel/runtime-corejs3": "7.22.6",
     "@reach/skip-nav": "0.18.0",
-<<<<<<< HEAD
-    "@redwoodjs/auth": "6.0.6",
+    "@redwoodjs/auth": "6.0.7",
     "core-js": "3.32.0"
-=======
-    "@redwoodjs/auth": "6.0.7",
-    "core-js": "3.31.1"
->>>>>>> 79faf45e
   },
   "devDependencies": {
     "@babel/cli": "7.22.9",
