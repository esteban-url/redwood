--- conflicted
+++ resolved
@@ -37,13 +37,8 @@
   },
   "dependencies": {
     "@apollo/client": "3.6.9",
-<<<<<<< HEAD
     "@babel/runtime-corejs3": "7.19.1",
-    "@redwoodjs/auth": "3.0.0",
-=======
-    "@babel/runtime-corejs3": "7.19.0",
     "@redwoodjs/auth": "3.0.1",
->>>>>>> 193ea049
     "core-js": "3.25.1",
     "graphql": "16.6.0",
     "graphql-tag": "2.12.6",
