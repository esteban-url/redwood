--- conflicted
+++ resolved
@@ -37,11 +37,7 @@
   "dependencies": {
     "@apollo/client": "3.7.17",
     "@babel/runtime-corejs3": "7.22.6",
-<<<<<<< HEAD
-    "@redwoodjs/auth": "5.0.0",
-=======
     "@redwoodjs/auth": "6.0.0",
->>>>>>> abf118db
     "core-js": "3.31.1",
     "graphql": "16.7.1",
     "graphql-tag": "2.12.6",
@@ -63,13 +59,8 @@
     "jest-runner-tsd": "5.0.0",
     "nodemon": "2.0.22",
     "prop-types": "15.8.1",
-<<<<<<< HEAD
     "react": "18.3.0-canary-035a41c4e-20230704",
     "react-dom": "18.3.0-canary-035a41c4e-20230704",
-=======
-    "react": "18.2.0",
-    "react-dom": "18.2.0",
->>>>>>> abf118db
     "typescript": "5.1.6"
   },
   "peerDependencies": {
