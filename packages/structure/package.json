{
  "name": "@redwoodjs/structure",
  "version": "4.0.0",
  "description": "noun: the arrangement of and relations between the parts or elements of something complex",
  "repository": {
    "type": "git",
    "url": "https://github.com/redwoodjs/redwood.git",
    "directory": "packages/structure"
  },
  "license": "MIT",
  "main": "dist/index.js",
  "types": "./dist/index.d.ts",
  "files": [
    "dist"
  ],
  "scripts": {
    "build": "yarn build:js && yarn build:types",
    "build:js": "babel src -d dist --extensions \".js,.ts,.tsx\"",
    "build:types": "tsc --build --verbose",
    "build:watch": "nodemon --watch src --ext \"js,ts,tsx\" --ignore dist --exec \"yarn build\"",
    "prepublishOnly": "NODE_ENV=production yarn build",
    "prettier": "prettier --write './src/**/*.{ts,tsx}'",
    "test": "jest src",
    "test:watch": "yarn test --watch"
  },
  "jest": {
    "testPathIgnorePatterns": [
      "/fixtures/",
      "/dist/"
    ]
  },
  "dependencies": {
    "@babel/runtime-corejs3": "7.20.13",
    "@iarna/toml": "2.2.5",
    "@prisma/internals": "4.9.0",
<<<<<<< HEAD
    "@redwoodjs/internal": "3.2.0",
=======
    "@redwoodjs/internal": "4.0.0",
>>>>>>> e519e7e0
    "@types/line-column": "1.0.0",
    "camelcase": "6.3.0",
    "core-js": "3.27.2",
    "deepmerge": "4.3.0",
    "dotenv-defaults": "5.0.2",
    "enquirer": "2.3.6",
    "findup-sync": "5.0.0",
    "graphql": "16.6.0",
    "lazy-get-decorator": "2.2.1",
    "line-column": "1.0.2",
    "lodash": "4.17.21",
    "lodash-decorators": "6.0.1",
    "lru-cache": "6.0.0",
    "proxyquire": "2.1.3",
    "ts-morph": "15.1.0",
    "vscode-languageserver": "6.1.1",
    "vscode-languageserver-textdocument": "1.0.8",
    "vscode-languageserver-types": "3.17.2",
    "yargs-parser": "21.1.1"
  },
  "devDependencies": {
    "@babel/cli": "7.20.7",
    "@babel/core": "7.20.12",
    "@types/fs-extra": "11.0.1",
    "@types/lodash": "4.14.191",
    "@types/lru-cache": "5.1.1",
    "@types/node": "16.18.11",
    "@types/vscode": "1.74.0",
    "jest": "29.4.1",
    "typescript": "4.9.4"
  },
  "gitHead": "3905ed045508b861b495f8d5630d76c7a157d8f1"
}<|MERGE_RESOLUTION|>--- conflicted
+++ resolved
@@ -33,11 +33,7 @@
     "@babel/runtime-corejs3": "7.20.13",
     "@iarna/toml": "2.2.5",
     "@prisma/internals": "4.9.0",
-<<<<<<< HEAD
-    "@redwoodjs/internal": "3.2.0",
-=======
     "@redwoodjs/internal": "4.0.0",
->>>>>>> e519e7e0
     "@types/line-column": "1.0.0",
     "camelcase": "6.3.0",
     "core-js": "3.27.2",
