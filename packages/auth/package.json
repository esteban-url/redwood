{
  "name": "@redwoodjs/auth",
<<<<<<< HEAD
  "version": "1.2.1",
=======
  "version": "1.3.0",
>>>>>>> a5b61823
  "repository": {
    "type": "git",
    "url": "https://github.com/redwoodjs/redwood.git",
    "directory": "packages/auth"
  },
  "license": "MIT",
  "main": "./dist/index.js",
  "types": "./dist/index.d.ts",
  "files": [
    "dist"
  ],
  "scripts": {
    "build": "yarn build:js && yarn build:types",
    "build:js": "babel src -d dist --extensions \".js,.ts,.tsx\"",
    "build:types": "tsc --build --verbose",
    "build:watch": "nodemon --watch src --ext \"js,ts,tsx\" --ignore dist --exec \"yarn build\"",
    "prepublishOnly": "NODE_ENV=production yarn build",
    "test": "jest src",
    "test:watch": "yarn test --watch"
  },
  "devDependencies": {
    "@auth0/auth0-spa-js": "1.21.0",
    "@azure/msal-browser": "2.24.0",
    "@babel/cli": "7.16.7",
    "@babel/core": "7.16.7",
<<<<<<< HEAD
    "@clerk/clerk-js": "3.9.0",
    "@clerk/clerk-sdk-node": "3.3.10",
    "@clerk/types": "2.8.0",
    "@nhost/nhost-js": "1.1.6",
=======
    "@clerk/clerk-js": "3.8.0",
    "@clerk/clerk-sdk-node": "3.3.10",
    "@clerk/types": "2.7.1",
    "@nhost/nhost-js": "1.1.4",
>>>>>>> a5b61823
    "@supabase/supabase-js": "1.35.2",
    "@types/netlify-identity-widget": "1.9.3",
    "@types/react": "17.0.44",
    "firebase": "9.7.0",
    "firebase-admin": "10.1.0",
    "gotrue-js": "0.9.29",
    "jest": "27.5.1",
    "magic-sdk": "8.1.1",
    "netlify-identity-widget": "1.9.2",
    "react": "17.0.2",
    "supertokens-auth-react": "0.20.4",
    "typescript": "4.6.4"
  },
  "gitHead": "3905ed045508b861b495f8d5630d76c7a157d8f1"
}<|MERGE_RESOLUTION|>--- conflicted
+++ resolved
@@ -1,10 +1,6 @@
 {
   "name": "@redwoodjs/auth",
-<<<<<<< HEAD
-  "version": "1.2.1",
-=======
   "version": "1.3.0",
->>>>>>> a5b61823
   "repository": {
     "type": "git",
     "url": "https://github.com/redwoodjs/redwood.git",
@@ -30,17 +26,10 @@
     "@azure/msal-browser": "2.24.0",
     "@babel/cli": "7.16.7",
     "@babel/core": "7.16.7",
-<<<<<<< HEAD
     "@clerk/clerk-js": "3.9.0",
     "@clerk/clerk-sdk-node": "3.3.10",
     "@clerk/types": "2.8.0",
     "@nhost/nhost-js": "1.1.6",
-=======
-    "@clerk/clerk-js": "3.8.0",
-    "@clerk/clerk-sdk-node": "3.3.10",
-    "@clerk/types": "2.7.1",
-    "@nhost/nhost-js": "1.1.4",
->>>>>>> a5b61823
     "@supabase/supabase-js": "1.35.2",
     "@types/netlify-identity-widget": "1.9.3",
     "@types/react": "17.0.44",
