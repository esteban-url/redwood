{
  "name": "@redwoodjs/auth",
  "version": "1.1.0",
  "repository": {
    "type": "git",
    "url": "https://github.com/redwoodjs/redwood.git",
    "directory": "packages/auth"
  },
  "license": "MIT",
  "main": "./dist/index.js",
  "types": "./dist/index.d.ts",
  "files": [
    "dist"
  ],
  "scripts": {
    "build": "yarn build:js && yarn build:types",
    "build:js": "babel src -d dist --extensions \".js,.ts,.tsx\"",
    "build:types": "tsc --build --verbose",
    "build:watch": "nodemon --watch src --ext \"js,ts,tsx\" --ignore dist --exec \"yarn build\"",
    "prepublishOnly": "NODE_ENV=production yarn build",
    "test": "jest src",
    "test:watch": "yarn test --watch"
  },
  "devDependencies": {
    "@auth0/auth0-spa-js": "1.21.0",
    "@azure/msal-browser": "2.23.0",
    "@babel/cli": "7.16.7",
    "@babel/core": "7.16.7",
<<<<<<< HEAD
    "@clerk/clerk-js": "3.7.1",
    "@clerk/clerk-sdk-node": "3.3.6",
    "@clerk/types": "2.7.1",
=======
    "@clerk/clerk-js": "3.6.0",
    "@clerk/clerk-sdk-node": "3.3.4",
    "@clerk/types": "2.6.0",
>>>>>>> eb4ce0bb
    "@nhost/nhost-js": "1.0.11",
    "@supabase/supabase-js": "1.34.1",
    "@types/netlify-identity-widget": "1.9.3",
    "@types/react": "17.0.44",
    "firebase": "9.6.11",
    "firebase-admin": "10.0.2",
    "gotrue-js": "0.9.29",
    "jest": "27.5.1",
    "magic-sdk": "8.1.0",
    "netlify-identity-widget": "1.9.2",
    "react": "17.0.2",
    "supertokens-auth-react": "0.20.4",
    "typescript": "4.6.3"
  },
  "gitHead": "3905ed045508b861b495f8d5630d76c7a157d8f1"
}<|MERGE_RESOLUTION|>--- conflicted
+++ resolved
@@ -26,15 +26,9 @@
     "@azure/msal-browser": "2.23.0",
     "@babel/cli": "7.16.7",
     "@babel/core": "7.16.7",
-<<<<<<< HEAD
     "@clerk/clerk-js": "3.7.1",
     "@clerk/clerk-sdk-node": "3.3.6",
     "@clerk/types": "2.7.1",
-=======
-    "@clerk/clerk-js": "3.6.0",
-    "@clerk/clerk-sdk-node": "3.3.4",
-    "@clerk/types": "2.6.0",
->>>>>>> eb4ce0bb
     "@nhost/nhost-js": "1.0.11",
     "@supabase/supabase-js": "1.34.1",
     "@types/netlify-identity-widget": "1.9.3",
